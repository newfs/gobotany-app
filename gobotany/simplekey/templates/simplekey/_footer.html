--- conflicted
+++ resolved
@@ -13,15 +13,9 @@
 
                 <div class="navigation">
                     <h6>Go Botany</h6>
-<<<<<<< HEAD
-                    <ul class="sections">
-                        <li><a {% ifnotequal request.path "/" %}href="{% url simplekey-index %}"{% endifnotequal %}>Home</a></li>
-                        <li><a href="{% url level1 'simple' %}">Simple Key</a></li>
-=======
                     <ul id="footer-nav" class="sections">
                         <li><a {% ifnotequal request.path "/" %}href="{% url site-home %}"{% endifnotequal %}>Home</a></li>
-                        <li><a href="{% url simplekey %}">Simple Key</a></li>
->>>>>>> d1cc047e
+                        <li><a href="{% url level1 'simple' %}">Simple Key</a></li>
                         <li><a href="{% url plantshare-placeholder %}">PlantShare</a></li>
                         <li><a href="{% url full-key-placeholder %}">Full Key</a></li>
                         <li><a href="{% url dich-key-placeholder %}">Dichotomous Key</a></li>
