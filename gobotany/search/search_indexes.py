--- conflicted
+++ resolved
@@ -1,3 +1,5 @@
+from django.conf import settings
+
 from gobotany.core.models import Family, Genus, GlossaryTerm, Taxon
 from gobotany.dkey.models import Page
 from gobotany.plantshare.models import Question, Sighting
@@ -7,12 +9,6 @@
 from haystack import indexes
 from haystack import site
 
-<<<<<<< HEAD
-import gobotany.core.models as core_models
-import gobotany.dkey.models as dkey_models
-import gobotany.search.models as search_models
-=======
->>>>>>> ece723df
 
 class CharacterCharField(indexes.CharField):
     '''A CharField that understands how to get the character value
@@ -287,30 +283,20 @@
         return data
 
 
-# Register indexes for all desired page/model types.
-
-site.register(core_models.Taxon, TaxonIndex)
-site.register(core_models.Family, FamilyIndex)
-site.register(core_models.Genus, GenusIndex)
-site.register(core_models.GlossaryTerm, GlossaryTermIndex)
-
-site.register(search_models.PlainPage, PlainPageIndex)
-site.register(search_models.GroupsListPage, GroupsListPageIndex)
-site.register(search_models.SubgroupsListPage, SubgroupsListPageIndex)
-site.register(search_models.SubgroupResultsPage, SubgroupResultsPageIndex)
-
-site.register(dkey_models.Page, DichotomousKeyPageIndex)
-
-# Exclude PlantShare results in production until release.
-if ('gobotany.plantshare' in settings.INSTALLED_APPS and
-    settings.DEV_FEATURES == True):   # TODO: remove this line before release
-    import gobotany.plantshare.models as plantshare_models
-
-<<<<<<< HEAD
-    # PlantShare pages
-    class SightingPageIndex(BaseRealTimeIndex):
-        # Index
-=======
+# PlantShare pages
+
+class SightingPageIndex(BaseRealTimeIndex):
+    # Index
+
+    text = indexes.CharField(
+        document=True, use_template=True,
+        template_name='sighting_page_text_searchindex.txt')
+
+    # Display
+
+    title = indexes.CharField(use_template=True,
+        template_name='sighting_page_title_searchindex.txt')
+
     # Customization
 
     def index_queryset(self):
@@ -318,49 +304,29 @@
         # (Do not try to show private sightings for the logged-in user here,
         # as it would complicate indexing.)
         return Sighting.objects.public()
->>>>>>> ece723df
-
-        text = indexes.CharField(
-            document=True, use_template=True,
-            template_name='sighting_page_text_searchindex.txt')
-
-        # Display
-
-        title = indexes.CharField(use_template=True,
-            template_name='sighting_page_title_searchindex.txt')
-
-        # Customization
-        # TODO: Index only publicly shared, non-rare-plant sightings
-
-
-    class QuestionIndex(BaseRealTimeIndex):
-        # Index
-
-<<<<<<< HEAD
-        text = indexes.CharField(
-            document=True, use_template=True,
-            template_name='question_text_searchindex.txt')
-=======
+
+
+class QuestionIndex(BaseRealTimeIndex):
+    # Index
+
+    text = indexes.CharField(
+        document=True, use_template=True,
+        template_name='question_text_searchindex.txt')
+
+    # Display
+
+    title = indexes.CharField(use_template=True,
+        template_name='question_title_searchindex.txt')
+
+    # Customization
+
     def index_queryset(self):
         # Index only published questions, i.e., those with approved answers.
         return Question.objects.answered()
->>>>>>> ece723df
-
-        # Display
-
-        title = indexes.CharField(use_template=True,
-            template_name='question_title_searchindex.txt')
-
-<<<<<<< HEAD
-        # Customization
-
-        def index_queryset(self):
-            return plantshare_models.Question.objects.answered()
-
-
-    site.register(plantshare_models.Sighting, SightingPageIndex)
-    site.register(plantshare_models.Question, QuestionIndex)
-=======
+
+
+# Register indexes for all desired page/model types.
+
 site.register(Taxon, TaxonIndex)
 site.register(Family, FamilyIndex)
 site.register(Genus, GenusIndex)
@@ -373,6 +339,6 @@
 
 site.register(Page, DichotomousKeyPageIndex)
 
-site.register(Sighting, SightingPageIndex)
-site.register(Question, QuestionIndex)
->>>>>>> ece723df
+if 'gobotany.plantshare' in settings.INSTALLED_APPS:
+    site.register(Sighting, SightingPageIndex)
+    site.register(Question, QuestionIndex)