--- conflicted
+++ resolved
@@ -52,28 +52,13 @@
         views.genus_view, name='simplekey-genus'),
     url('^species/(?P<genus_slug>[a-z]+)/(?P<epithet>[-a-z]+)/$',
         views.species_view, name='simplekey-species'),
-<<<<<<< HEAD
-    url('^species/(?P<genus_slug>[^/]*)/$',
-        views.genus_redirect_view, name='simplekey-genus-redirect'),
+    url('^species/(?P<genus_slug>[a-z]+)/$',
+        redirect_to, {'url': '/genus/%(genus_slug)s/'}),
     url('^(?P<key>simple|full)/$', views.level1, name='level1'),
     url('^(?P<key>simple|full)/(?P<pilegroup_slug>[^/]*)/$',
         views.level2, name='level2'),
     url('^(?P<key>simple|full)/(?P<pilegroup_slug>[^/]*)/(?P<pile_slug>[^/]*)/$',
         views.level3, name='level3'),
-    url('^(?P<pilegroup_slug>[^/]*)/(?P<pile_slug>[^/]*)/' \
-        '(?P<genus_slug>[^/]*)/(?P<specific_name_slug>[^/]*)/$',
-        views.species_view),
-
-    # Old URLs at which the Simple Key 2nd and 3rd-level pages once lived.
-
-    url('^(?P<pilegroup_slug>[^/]*)/$',
-        views.redirect_pilegroup_to_simple),
-    url('^(?P<pilegroup_slug>[^/]*)/(?P<pile_slug>[^/]*)/$',
-        views.redirect_pile_to_simple),
-=======
-    url('^species/(?P<genus_slug>[a-z]+)/$',
-        redirect_to, {'url': '/genus/%(genus_slug)s/'}),
-    url('^simple/$', views.simple_key_view, name='simplekey'),
 
     # Legacy redirections.
 
@@ -86,11 +71,10 @@
      r'(?P<genus_slug>[a-z]+)/(?P<epithet>[-a-z]+)/$', redirect_to,
      {'url': '/species/%(genus_slug)s/%(epithet)s/?pile=%(pile_slug)s'}),
 
-    # If these were under /simplekey/ they would not have to go last.
+    # Old URLs at which the Simple Key 2nd and 3rd-level pages once lived.
 
     url('^(?P<pilegroup_slug>[^/]*)/$',
-        views.pilegroup_view, name='simplekey-pilegroup'),
+        views.redirect_pilegroup_to_simple),
     url('^(?P<pilegroup_slug>[^/]*)/(?P<pile_slug>[^/]*)/$',
-        views.results_view, name='simplekey-pile'),
->>>>>>> d1cc047e
+        views.redirect_pile_to_simple),
     )