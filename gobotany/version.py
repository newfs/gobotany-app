
def get_version():
	"""Simple function to return a version number. Hardcoded for the 
	moment. """

<<<<<<< HEAD
	return "3.7"
=======
	return "3.8"
>>>>>>> 4d522b3e
<|MERGE_RESOLUTION|>--- conflicted
+++ resolved
@@ -3,8 +3,4 @@
 	"""Simple function to return a version number. Hardcoded for the 
 	moment. """
 
-<<<<<<< HEAD
-	return "3.7"
-=======
-	return "3.8"
->>>>>>> 4d522b3e
+	return "3.8"