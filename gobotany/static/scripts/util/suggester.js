--- conflicted
+++ resolved
@@ -209,14 +209,6 @@
                 // form does not submit automatically by default. It
                 // matches how HTML5 datalists behave.
                 if (this.$menu.is(':visible')) {
-<<<<<<< HEAD
-                    // For "search"-type boxes that should submit the form
-                    // right away upon selecting a menu item, do not prevent
-                    // submitting the form right away upon pressing Enter.
-                    if (this.submit_on_select === 'false') {
-                        e.preventDefault();
-                        e.stopPropagation();
-=======
                     // If the box is not a "search"-type box that should
                     // submit the form right away upon selecting a menu item,
                     // prevent submitting the form upon pressing Enter.
@@ -229,7 +221,6 @@
                         var $next_field = $this_field.nextAll(
                             'input, select, textarea').first();
                         $next_field.focus();
->>>>>>> ece723df
                     }
                 }
                 this.enter_current_item();
