# -*- coding: utf-8 -*-
import hashlib
import re
import string

from datetime import date
from itertools import groupby
from operator import itemgetter

from django.core.exceptions import ObjectDoesNotExist
from django.core.urlresolvers import reverse
from django.http import Http404, HttpResponse
from django.shortcuts import get_object_or_404, render_to_response, redirect
from django.template import RequestContext
from django.utils import simplejson
from django.views.decorators.cache import cache_control, cache_page
from django.views.decorators.http import etag
from django.views.decorators.vary import vary_on_headers

from gobotany.core import botany
from gobotany.core import models
from gobotany.core.models import (
    CopyrightHolder, Family, Genus,
    GlossaryTerm, Habitat, HomePageImage, Pile, PileGroup,
    PlantPreviewCharacter, Taxon, Video
    )
from gobotany.core.partner import which_partner
from gobotany.dkey import models as dkey_models
from gobotany.plantoftheday.models import PlantOfTheDay
from gobotany.simplekey.groups_order import ordered_pilegroups, ordered_piles
from gobotany.simplekey.models import (GroupsListPage,
                                       SearchSuggestion, SubgroupResultsPage,
                                       SubgroupsListPage)

# Character short names common to all piles (but no suffix)
COMMON_CHARACTERS = ['habitat', 'habitat_general', 'state_distribution']

#

def add_query_string(request, url):
    full = request.get_full_path()
    i = full.find('?')
    return url if (i == -1) else url + full[i:]

#

def per_partner_template(request, template_path):
    partner = which_partner(request)
    if partner and partner.short_name != 'gobotany':
        return '{0}/{1}'.format(partner.short_name, template_path)
    else:
        return template_path

#

def get_simple_url(key, pilegroup, pile=None):
    if pile is None:
        return reverse('gobotany.simplekey.views.level2',
                       kwargs={'key': key,
                               'pilegroup_slug': pilegroup.slug})
    else:
        return reverse('gobotany.simplekey.views.level3',
                       kwargs={'key': key,
                               'pilegroup_slug': pilegroup.slug,
                               'pile_slug': pile.slug})

def advanced_view(request):
    return render_to_response('simplekey/advanced.html', {},
            context_instance=RequestContext(request))

def _partner_short_name(partner):
    short_name = None
    if partner:
        short_name = partner.short_name
    return short_name

@vary_on_headers('Host')
@cache_control(max_age=60 * 60)
@cache_page(60 * 60)
def level1(request, key):
    partner = which_partner(request)
    short_name = _partner_short_name(partner)
    groups_list_page = GroupsListPage.objects.get()

    pilegroups = []
    for pilegroup in ordered_pilegroups():
        images = _images_with_copyright_holders(
            models.ContentImage.objects.filter(
                pilegroupimage__pile_group=pilegroup)
            .select_related('image_type'))
        pilegroups.append((pilegroup, images, get_simple_url(key, pilegroup)))

    return render_to_response('simplekey/simple.html', {
            'partner_site': short_name,
            'groups_list_page': groups_list_page,
            'key': key,
            'pilegroups': pilegroups
            }, context_instance=RequestContext(request))

@vary_on_headers('Host')
@cache_control(max_age=60 * 60)
@cache_page(60 * 60)
def level2(request, key, pilegroup_slug):
    pilegroup = get_object_or_404(PileGroup, slug=pilegroup_slug)

    partner = which_partner(request)
    short_name = _partner_short_name(partner)
    subgroups_list_page = SubgroupsListPage.objects.get(group=pilegroup)

    piles = []
    for pile in ordered_piles(pilegroup):
        images = _images_with_copyright_holders(
            models.ContentImage.objects.filter(pileimage__pile=pile)
            .select_related('image_type'))
        piles.append((pile, images, get_simple_url(key, pilegroup, pile)))

    return render_to_response('simplekey/pilegroup.html', {
            'partner_site': short_name,
            'subgroups_list_page': subgroups_list_page,
            'key': key,
            'pilegroup': pilegroup,
            'piles': piles
            }, context_instance=RequestContext(request))

def level3(request, key, pilegroup_slug, pile_slug):
    pile = get_object_or_404(Pile, slug=pile_slug)
    if pile.pilegroup.slug != pilegroup_slug:
        raise Http404

    partner = which_partner(request)
    short_name = _partner_short_name(partner)
    subgroup_results_page = SubgroupResultsPage.objects.get(subgroup=pile)

    return render_to_response('simplekey/results.html', {
           'key': key,
           'partner_site': short_name,
           'subgroup_results_page': subgroup_results_page,
           'pilegroup': pile.pilegroup,
           'pile': pile,
           }, context_instance=RequestContext(request))


def _format_character_value(character_value):
    """Render a character value for display."""
    if character_value:
        character = character_value.character
        if character.value_type == 'TEXT':
            return (character_value.friendly_text or
                    character_value.value_str or u'')
        else:
            NUM_FORMAT = u'%.9g'
            if character.unit not in (None, '', 'NA'):
                minstr = ('Anything' if character_value.value_min is None
                          else NUM_FORMAT % character_value.value_min)
                maxstr = ('Anything' if character_value.value_max is None
                          else NUM_FORMAT % character_value.value_max)
                if minstr == maxstr:
                    return u'%s %s' % (minstr, character.unit)
                else:
                    return u'%s–%s %s' % (minstr, maxstr, character.unit)
            else:
                minstr = ('?' if character_value.value_min is None
                          else NUM_FORMAT % character_value.value_min)
                maxstr = ('?' if character_value.value_max is None
                          else NUM_FORMAT % character_value.value_max)
                if minstr == maxstr:
                    return u'%s' % (minstr)
                else:
                    return u'%s–%s' % (minstr, maxstr)
    else:
        return ''


def _images_with_copyright_holders(images):
    # Reduce a live query object to a list to only run it once.
    if not isinstance(images, list):
        images = images.select_related('image_type').all()

    # Get the copyright holders for this set of images.
    codes = set(image.creator for image in images)
    chdict = {ch.coded_name: ch for ch
              in CopyrightHolder.objects.filter(coded_name__in=codes)}

    for image in images:
        # Grab each image's "scientific name" - or whatever string is
        # preceded by a ":" at the start of its alt text!

        image.scientific_name = (image.alt or '').split(':', 1)[0]

        # Associate each image with its copyright holder, adding the
        # copyright holder information as extra attributes.

        copyright_holder = chdict.get(image.creator)
        if not copyright_holder:
            continue
        image.copyright_holder_name = copyright_holder.expanded_name
        image.copyright = copyright_holder.copyright
        image.source = copyright_holder.source

    return images


def _native_to_north_america_status(taxon):
    native_to_north_america = ''
    if taxon.north_american_native == True:
        native_to_north_america = 'Yes'
        if taxon.north_american_introduced == True:
            # This is for plants that are native to N. America but are
            # also native elsewhere or have introduced varieties.
            native_to_north_america += ' and no (some introduced)'
    elif taxon.north_american_native == False:
        native_to_north_america = 'No'
    return native_to_north_america


def species_view(request, genus_slug, epithet):

    COMPACT_MULTIVALUE_CHARACTERS = ['Habitat', 'New England state',
                                     'Specific Habitat']

    genus_name = genus_slug.capitalize()
    scientific_name = '%s %s' % (genus_name, epithet)
    taxon = get_object_or_404(Taxon, scientific_name=scientific_name)

    scientific_name_short = '%s. %s' % (scientific_name[0], epithet)

    pile_slug = request.GET.get('pile')
    if pile_slug:
        pile = get_object_or_404(Pile, slug=pile_slug)
    else:
        # Randomly grab the first pile from the species
        pile = taxon.piles.order_by('id')[0]
    pilegroup = pile.pilegroup

    partner = which_partner(request)
    partner_species = None
    if partner:
        rows = models.PartnerSpecies.objects.filter(
            species=taxon, partner=partner).all()
        if rows:
            partner_species = rows[0]

    key = request.GET.get('key')
    if key == 'dichotomous':
        dkey_page = dkey_models.Page.objects.get(title=scientific_name)
    else:
        dkey_page = None
        key = ''  # prevent illegal value from reaching template

    species_images = botany.species_images(taxon)
    images = _images_with_copyright_holders(species_images)

    if taxon.habitat:
        habitat_names = taxon.habitat.split('| ')
        habitats = list(Habitat.objects.filter(name__in=habitat_names))
        habitats.sort()
    else:
        habitats = []

    # Get the set of preview characteristics.

    plant_preview_characters = {
        ppc.character_id: ppc.order for ppc in
        PlantPreviewCharacter.objects.filter(pile=pile, partner_site=partner)
        }

    # Select ALL character values for this taxon.

    character_values = list(taxon.character_values.select_related(
            'character', 'character__character_group'))

    # Throw away values for characters that are not part of this pile.

    pile_ids = (None, pile.id)  # things like Habitat have pile_id = None
    character_values = [ v for v in character_values
                         if v.character.pile_id in pile_ids ]

    # Create a tree of character groups, characters, and values.

    get_group_name = lambda v: v.character.character_group.name
    get_character_name = lambda v: v.character.friendly_name

    character_values.sort(key=get_character_name)
    character_values.sort(key=get_group_name)

    all_characteristics = []
    for group_name, seq1 in groupby(character_values, get_group_name):
        characters = []

        for character_name, seq2 in groupby(seq1, get_character_name):
            seq2 = list(seq2)
            character = seq2[0].character  # arbitrary; all look the same
            characters.append({
                'group': character.character_group.name,
                'name': character.friendly_name,
                'values': sorted(_format_character_value(v) for v in seq2),
                'in_preview': character.id in plant_preview_characters,
                'preview_order': plant_preview_characters.get(character.id, -1),
                })

        all_characteristics.append({
            'name': group_name,
            'characters': characters
            })

    # Pick out the few preview characters for separate display.

    preview_characters = sorted((
        character
        for group in all_characteristics
        for character in group['characters']
        if character['in_preview']
        ), key=itemgetter('preview_order'))

    native_to_north_america = _native_to_north_america_status(taxon)

    return render_to_response('simplekey/species.html', {
           'pilegroup': pilegroup,
           'pile': pile,
           'scientific_name': scientific_name,
           'scientific_name_short': scientific_name_short,
           'taxon': taxon,
           'key': key,
           'common_names': taxon.common_names.all(),  # view uses this 3 times
           'dkey_page': dkey_page,
           'images': images,
           'key': 'simple' if partner_species.simple_key else 'full',
           'partner_heading': partner_species.species_page_heading
               if partner_species else None,
           'partner_blurb': partner_species.species_page_blurb
               if partner_species else None,
           'habitats': habitats,
           'compact_multivalue_characters': COMPACT_MULTIVALUE_CHARACTERS,
           'brief_characteristics': preview_characters,
<<<<<<< HEAD
           'all_characteristics': characters_by_group,
           'specific_epithet': specific_name_slug,
           'last_plant_id_url': last_plant_id_url,
=======
           'all_characteristics': all_characteristics,
           'epithet': epithet,
           'in_simple_key': partner_species and partner_species.simple_key,
>>>>>>> d1cc047e
           'native_to_north_america': native_to_north_america
           }, context_instance=RequestContext(request))


def _get_plants():
    plants = Taxon.objects.values(
        'scientific_name', 'common_names__common_name', 'family__name',
        'distribution', 'north_american_native',
        'north_american_introduced', 'wetland_indicator_code',
        'piles__pilegroup__friendly_title',
        'piles__friendly_title'
        ).order_by('scientific_name')
    return plants

def _compute_plants_etag(request):
    """Generate an ETag for allowing caching of the species list page.
    This requires querying for the plants upon every page request but
    saves much response bandwidth and keeps everything up-to-date
    automatically.
    """
    plants = _get_plants()
    h = hashlib.md5()
    h.update(str(list(plants)))
    return h.hexdigest()

@etag(_compute_plants_etag)
def species_list_view(request):
    return render_to_response('simplekey/species_list.html', {
        'plants': _get_plants()
        })


def genus_view(request, genus_slug):

    genus_name = genus_slug.capitalize()
    genus = get_object_or_404(Genus, name=genus_name)

    # If it is decided that common names will not be required, change the
    # default below to None so the template will omit the name if missing.
    DEFAULT_COMMON_NAME = 'common name here'
    common_name = genus.common_name or DEFAULT_COMMON_NAME

    genus_drawings = genus.images.filter(image_type__name='example drawing')
    if not genus_drawings:
        # No example drawings for this genus were specified. Including
        # drawings here was planned early on but not finished for the
        # initial release. In the meantime, the first two species
        # images from the genus are shown.
        species = genus.taxa.all()
        for s in species:
            species_images = botany.species_images(s)
            if len(species_images) > 1:
                genus_drawings = species_images[0:2]
                break
    genus_drawings = _images_with_copyright_holders(genus_drawings)

    pile = genus.taxa.all()[0].piles.all()[0]
    pilegroup = pile.pilegroup

    return render_to_response('simplekey/genus.html', {
           'genus': genus,
           'common_name': common_name,
           'genus_drawings': genus_drawings,
           'pilegroup': pilegroup,
           'pile': pile,
           }, context_instance=RequestContext(request))


def family_view(request, family_slug):

    family_name = family_slug.capitalize()
    family = get_object_or_404(Family, name=family_name)

    # If it is decided that common names will not be required, change the
    # default below to None so the template will omit the name if missing.
    DEFAULT_COMMON_NAME = 'common name here'
    common_name = family.common_name or DEFAULT_COMMON_NAME

    family_drawings = (family.images.filter(
                       image_type__name='example drawing'))
    if not family_drawings:
        # No example drawings for this family were specified. Including
        # drawings here was planned early on but not finished for the
        # initial release. In the meantime, the first two species
        # images from the family are shown.
        species = family.taxa.all()
        for s in species:
            species_images = botany.species_images(s)
            if len(species_images) > 1:
                family_drawings = species_images[0:2]
                break
    family_drawings = _images_with_copyright_holders(family_drawings)

    pile = family.taxa.all()[0].piles.all()[0]
    pilegroup = pile.pilegroup

    return render_to_response('simplekey/family.html', {
           'family': family,
           'common_name': common_name,
           'family_drawings': family_drawings,
           'pilegroup': pilegroup,
           'pile': pile,
           }, context_instance=RequestContext(request))

def legal_redirect_view(request):
    return redirect('privacy-policy')

def privacy_policy_view(request):
    return render_to_response('simplekey/privacy.html',
            context_instance=RequestContext(request))

def terms_of_use_view(request):
    site_url = request.build_absolute_uri(reverse('simplekey-index'))
    return render_to_response('simplekey/terms.html',
            { 'site_url' : site_url },
            context_instance=RequestContext(request))

def suggest_view(request):
    # Return some search suggestions for the auto-suggest feature.
    MAX_RESULTS = 10
    query = request.GET.get('q', '').lower()
    suggestions = []
    if query != '':
        # First look for suggestions that match at the start of the
        # query string.

        # This query is case-sensitive for better speed than using a
        # case-insensitive query. The database field is also case-
        # sensitive, so it is important that all SearchSuggestion
        # records be lowercased before import to ensure that they
        # can be reached.
        suggestions = list(SearchSuggestion.objects.filter(
            term__startswith=query).exclude(term=query).
            order_by('term').values_list('term', flat=True)
            [:MAX_RESULTS * 2])   # Fetch extra to handle case-sensitive dups
        # Remove any duplicates due to case-sensitivity and pare down to
        # the desired number of results.
        suggestions = list(sorted(set([suggestion.lower()
            for suggestion in suggestions])))[:MAX_RESULTS]

        # If fewer than the maximum number of suggestions were found,
        # try finding some additional ones that match anywhere in the
        # query string.
        remaining_slots = MAX_RESULTS - len(suggestions)
        if remaining_slots > 0:
            more_suggestions = list(SearchSuggestion.objects.filter(
                term__contains=query).exclude(term__startswith=query).
                order_by('term').values_list('term', flat=True)
                [:MAX_RESULTS * 2])
            more_suggestions = list(sorted(set([suggestion.lower()
                for suggestion in  more_suggestions])))[:remaining_slots]
            suggestions.extend(more_suggestions)

    return HttpResponse(simplejson.dumps(suggestions),
                        mimetype='application/json')

def sitemap_view(request):
    host = request.get_host()
    plant_names = Taxon.objects.values_list('scientific_name', flat=True)
    families = Family.objects.values_list('name', flat=True)
    genera = Genus.objects.values_list('name', flat=True)
    urls = ['http://%s/species/%s/' % (host, plant_name.replace(' ', '/'))
            for plant_name in plant_names]
    urls.extend(['http://%s/families/%s/' % (host, family_name)
                 for family_name in families])
    urls.extend(['http://%s/genera/%s/' % (host, genus_name)
                 for genus_name in genera])
    return render_to_response('simplekey/sitemap.txt', {
           'urls': urls,
           }, mimetype='text/plain; charset=utf-8')

def robots_view(request):
    return render_to_response('simplekey/robots.txt', {},
                              context_instance=RequestContext(request),
                              mimetype='text/plain')

def checkup_view(request):

    # Do some checks that can be presented on an unlinked page to be
    # verified either manually or by an automated functional test.

    # Check the number of images that have valid copyright holders.
    total_images = models.ContentImage.objects.count()
    copyright_holders = CopyrightHolder.objects.values_list('coded_name',
                                                            flat=True)
    images_without_copyright = []
    images = models.ContentImage.objects.all()
    for image in images:
        image_url = image.image.url
        copyright_holder = image_url.split('.')[-2]
        if re.search('-[a-z0-9]?$', copyright_holder):
            copyright_holder = copyright_holder[:-2]
        copyright_holder = copyright_holder.split('-')[-1]
        if copyright_holder not in copyright_holders:
            images_without_copyright.append(image_url)
            # To see which images do not have valid copyright holders,
            # temporarily enable this statement:
            #print 'Copyright holder %s not found: %s' % (copyright_holder,
            #                                             image_url)
    images_copyright = total_images - len(images_without_copyright)

    return render_to_response('simplekey/checkup.html', {
            'images_copyright': images_copyright,
            'total_images': total_images,
        }, context_instance=RequestContext(request))


# Placeholder views
# This generic view basically does the same thing as direct_to_template,
# but I wanted to be more explicit so placeholders would be obvious when it
# was time to replace them (e.g. delete this view and any placeholder not yet
# replaced will become an error).
def placeholder_view(request, template):
    return render_to_response(template, {
            }, context_instance=RequestContext(request))

# We have moved the 2nd and 3rd level Simple Key pages beneath /simple/
# so we need these redirections in place for a while.

def redirect_pilegroup_to_simple(request, pilegroup_slug):
    get_object_or_404(PileGroup, slug=pilegroup_slug)
    return redirect('/simple' + request.path)

def redirect_pile_to_simple(request, pilegroup_slug, pile_slug):
    pile = get_object_or_404(Pile, slug=pile_slug)
    if pile.pilegroup.slug != pilegroup_slug:
        raise Http404
    return redirect('/simple' + request.path)<|MERGE_RESOLUTION|>--- conflicted
+++ resolved
@@ -332,15 +332,9 @@
            'habitats': habitats,
            'compact_multivalue_characters': COMPACT_MULTIVALUE_CHARACTERS,
            'brief_characteristics': preview_characters,
-<<<<<<< HEAD
-           'all_characteristics': characters_by_group,
-           'specific_epithet': specific_name_slug,
-           'last_plant_id_url': last_plant_id_url,
-=======
            'all_characteristics': all_characteristics,
            'epithet': epithet,
-           'in_simple_key': partner_species and partner_species.simple_key,
->>>>>>> d1cc047e
+           'last_plant_id_url': last_plant_id_url,
            'native_to_north_america': native_to_north_america
            }, context_instance=RequestContext(request))
 
