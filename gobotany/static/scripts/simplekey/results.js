define([
    'args',
    'jquery',
    'underscore-min',
    'lib/tooltipsy',
    'simplekey/App3',
    'simplekey/Filter',
    'simplekey/FilterController',
    'simplekey/animation',
    'simplekey/cookie',
    'simplekey/resources',
    'simplekey/ResultsPageState'
<<<<<<< HEAD
], function(args, x, x, x, App3, _Filter, _FilterController,
            animation, resources, ResultsPageState) {
=======
], function(args, x, x, App3, _Filter, _FilterController,
            animation, cookie, resources, ResultsPageState) {
>>>>>>> c604add0

    var pile_slug = args.pile_slug;
    var helper;  // legacy object; gets set way down at the bottom of this file
    var document_is_ready = $.Deferred();

    $(document).ready(function() {
        document_is_ready.resolve();
    });

    // Dojo code needs globals, so we create some.
    global_speciessectionhelper = null;
    Filter = _Filter;
    FilterController = _FilterController;

    App3.taxa = Ember.Object.create({
        len: 'Loading',   // placeholder until we have an integer to display
        show_list: false  // whether to show list or grid
    });

    App3.image_types = Ember.ArrayProxy.create({
        content: []
    });

    App3.TaxaView = Ember.View.extend({
        show_listBinding: 'App3.taxa.show_list',
        taxa_countBinding: 'App3.taxa.len',

        switch_photo_list: function(event) {
            // Tell the old Dojo species section helper to switch views.
            if (global_speciessectionhelper)
                global_speciessectionhelper.toggle_view(event);
        }
    });

    /* Async resources and deferreds. */

    var async_key_vector = resources.key_vector('simple');
    var async_pile_taxadata = resources.pile_species(pile_slug);
    var filter_controller_is_built = $.Deferred();

    var pile_taxa_ready = $.Deferred();
    async_pile_taxadata.done(function(taxadata) {
        pile_taxa_ready.resolve(_.pluck(taxadata, 'id'));
    });

    /* Various parts of the page need random access to taxa. */

    App3.taxa_by_sciname = {};
    async_pile_taxadata.done(function(taxadata) {
        _.each(taxadata, function(datum) {
            App3.taxa_by_sciname[datum.scientific_name] = datum;
        });
    });

    /* The FilterController can be activated once we know the full list
       of species that it will be filtering. */

    $.when(async_key_vector, async_pile_taxadata).done(function(kv, taxadata) {
        var simple_key_taxa = kv[0].species;
        var taxadata = _.filter(taxadata, function(taxon) {
            return _.indexOf(simple_key_taxa, taxon.id) != -1;
        });
        App3.set('taxadata', taxadata);  // TODO: put this somewhere else?

        var fc = FilterController.create({
            taxadata: taxadata,
            plain_filters: [],
            add: function(filter) {
                // Keep a separate list of only non-family/genus filters.
                this._super(filter);
                if (filter.slug != 'family' && filter.slug != 'genus')
                    this.plain_filters.addObject(filter);
            }
        });
        App3.set('filter_controller', fc);
        App3.set('family_filter', fc.filtermap.family);
        App3.set('genus_filter', fc.filtermap.genus);
        filter_controller_is_built.resolve();

        // Hide the "Loading..." spinner.
        $('.loading').hide();
    });

    /* The Family and Genus filters are Ember-powered <select> elements
       that the following logic keeps updated at all times with the set
       of legal family and genus values. */

    var choices_that_leave_more_than_zero_taxa = function(filter) {
        var other_taxa = App3.filter_controller.compute(filter);
        var keepers = _.filter(filter.values, function(value) {
            return _.intersect(value.taxa, other_taxa).length;
        });
        var choices = _.pluck(keepers, 'choice');
        choices.sort();
        choices.splice(0, 0, '');  // to "not select" a family or genus
        return choices;
    };

    App3.reopen({
        family_choices: function() {
            return choices_that_leave_more_than_zero_taxa(App3.family_filter);
        }.property('filter_controller.@each.value'),

        genus_choices: function() {
            return choices_that_leave_more_than_zero_taxa(App3.genus_filter);
        }.property('filter_controller.@each.value')
    });

    $('#family_clear').live('click', function(event) {
        App3.family_filter.set('value', '');
    });
    $('#genus_clear').live('click', function(event) {
        App3.genus_filter.set('value', '');
    });

    /* Other filters appear along the left sidebar, mediated through
       this convenient FilterView. */

    App3.FilterView = Ember.View.extend({
        templateName: 'filter-view',
        filterBinding: 'content',  // 'this.filter' makes more readable code
        classNameBindings: ['answered'],

        answered: function() {
            // Return whether to assign the "answered" CSS class.
            return !! this.filter.value;
        }.property('filter.value'),

        display_value: function() {
            var filter = this.get('filter');
            var value = filter.get('value');

            if (value === null)
                return '';   // Do not display a "don't know" value

            if (value === 'NA')
                return 'does not apply';

            if (filter.value_type === 'TEXT')
                return filter.choicemap[value].friendly_text || value;

            if (filter.is_length()) {
                var units = filter.display_units || 'mm';
                return gobotany.utils.pretty_length(units, value);
            }

            return value + '';
        }.property('filter.value'),

        clear: function(event) {
            if (helper.filter_section.working_area)
                helper.filter_section.working_area.dismiss();
            this.filter.set('value', null);
        },

        click: function(event) {
            if ($(event.target).hasClass('clear-filter'))
                return;

            var filter = this.get('filter');
            var $target = $(event.target).closest('li');

            $('.option-list li .active').removeClass('active');
            $target.addClass('active');

            var y = $target.offset().top - 15;
            var async = resources.character_vector(this.filter.slug);
            $.when(pile_taxa_ready, async).done(function(pile_taxa, values) {
                filter.install_values({pile_taxa: pile_taxa, values: values});
                helper.filter_section.show_filter_working_onload(filter, y);
            });
        }
    });

    /* The FilterView above is automatically instantiated and managed by
       this CollectionView, which is careful to use the 'plain_filters'
       attribute that omits the family and genus filters. */

    $.when(document_is_ready, filter_controller_is_built).done(function() {
        App3.filters_view = Ember.CollectionView.create({
            tagName: 'ul',
            classNames: ['option-list'],
            contentBinding: 'App3.filter_controller.plain_filters',
            itemViewClass: App3.FilterView
        });
        App3.filters_view.appendTo('#questions-go-here');
    });

    /* Because filters would otherwise constantly change the height of
       the sidebar, we give them their own scrollbar. */

    var scroll_pane = null;
    var user_is_scrolling = true;

    require(['lib/jquery.jscrollpane'], function() {
        scroll_pane = $('.scroll')
            .bind('jsp-scroll-y', function(event) {
                if (user_is_scrolling)  // because this could be a reinitialise
                    if (helper.filter_section.working_area)
                        helper.filter_section.working_area.dismiss();
            })
            .jScrollPane({
                maintainPosition: true,
                stickToBottom: true,
                verticalGutter: 0,
                showArrows: true
            });
    });

    /* All filters can be cleared with a single button click. */

    $('#sidebar a.clear-all-btn').click(function() {
        if (helper.filter_section.working_area !== null)
            helper.filter_section.working_area.dismiss();
        _.each(App3.filter_controller.get('content'), function(filter) {
            filter.set('value', null);
        });
    });

    /* Filters need to be loaded. */

    var use_hash = (window.location.hash !== '') ? true : false;
    if (use_hash) {
        // Restore the state of the page from a URL hash.

        var results_page_state = ResultsPageState.create({
            'hash': window.location.hash
        });
        var filter_slugs = results_page_state.filter_names();
        var filter_values = results_page_state.filter_values();

        $.when(
            filter_controller_is_built,
            resources.pile(pile_slug),
            resources.pile_characters(pile_slug)
        ).done(function(x, pile_info, character_list) {

            var character_map = {};
            var all_filters = character_list.concat(pile_info.default_filters);
            _.each(all_filters, function(info) {
                character_map[info.short_name] = info;
            });

            var default_slugs = _.map(pile_info.default_filters, function(f) {
                return f.short_name;
            });

            var other_slugs = _.difference(filter_slugs, default_slugs);
            var all_slugs = default_slugs.concat(other_slugs);

            _.each(all_slugs, function(slug) {
                if (!_.has(character_map, slug))
                    return;

                // Start an async load in case the user uses the filter.
                resources.character_vector(slug);

                // Create the filter if it does not exist already.
                var info = character_map[slug];
                if (!_.has(App3.filter_controller.filtermap, slug)) {
                    App3.filter_controller.add(Filter.create({
                        slug: info.short_name,
                        value_type: info.value_type,
                        info: info
                    }));
                }

                // Set the filter's value if the hash specified one.
                if (_.has(filter_values, slug)) {
                    var filter = App3.filter_controller.filtermap[slug];
                    var value = filter_values[slug];
                    var async = resources.character_vector(slug);
                    $.when(pile_taxa_ready, async)
                        .done(function(pile_taxa, values) {
                        filter.install_values({
                            pile_taxa: pile_taxa,
                            values: values
                        });
                        filter.set('value', value);
                    });
                }
            });

            // Set any classification filter values specified on the hash.
            if (filter_values['family']) {
                App3.family_filter.set('value', filter_values['family']);
            }
            if (filter_values['genus']) {
                App3.genus_filter.set('value', filter_values['genus']);
            }
        });
    } else {
        // With no hash on the URL, load the default filters for this
        // plant subgroup for a "fresh" load of the page.

        resources.pile(pile_slug).done(function(pile_info) {
            _.each(pile_info.default_filters, function(filter_info) {
                App3.filter_controller.add(Filter.create({
                    slug: filter_info.short_name,
                    value_type: filter_info.value_type,
                    info: filter_info
                }));
                // Go ahead and start an async fetch, to make things
                // faster in case the user clicks on the filter.
                resources.character_vector(filter_info.short_name);
            });
        });
    }

    /* More filters can be fetched with the "Get More Questions" button. */

    var checked_groups = [];  // remembers choices from last time

    $('#sidebar .get-choices').click(function() {
        if (helper.filter_section.working_area !== null)
            helper.filter_section.working_area.dismiss();

        Shadowbox.open({
            content: $('#modal').html(),
            player: 'html',
            height: 450,
            options: {
                fadeDuration: 0.1,
                onFinish: function() {
                    // Re-check any check boxes that were set last time.
                    $('#sb-container input').each(function(i, input) {
                        var value = $(input).val();
                        var check = (_.indexOf(checked_groups, value) != -1);
                        $(input).prop('checked', check);
                    });
                    $('#sb-container a.get-choices')
                        .addClass('get-choices-ready');  // for tests
                }
            }
        });
    });

    $('#sb-container a.get-choices').live('click', function() {
        checked_groups = [];  // reset array in enclosing scope
        $('#sb-container input').each(function(i, input) {
            if ($(input).prop('checked'))
                checked_groups.push($(input).val());
        });

        var existing = [];
        _.each(App3.filter_controller.content, function(filter) {
            existing.push(filter.slug);
        });

        simplekey_resources.pile_best_characters({
            pile_slug: pile_slug,
            species_ids: App3.filter_controller.taxa,
            character_group_ids: checked_groups,
            exclude_characters: existing
        }).done(receive_new_filters);

        Shadowbox.close();
    });

    var receive_new_filters = function(items) {
        if (items.length === 0) {
            gobotany.utils.notify(
                'No more questions left for the boxes checked');
            return;
        }
        _.each(items, function(filter_info) {
            App3.filter_controller.add(Filter.create({
                slug: filter_info.short_name,
                value_type: filter_info.value_type,
                info: filter_info
            }));
        });
        Ember.run.next(function() {
            var $filters = $('#sidebar ul li');
            var $new = $filters.slice($filters.length - items.length);
            animation.bright_change($new);
            scroll_pane.data('jsp').reinitialise();
            scroll_pane.data('jsp').scrollToPercentY(100, true);
        });
        gobotany.utils.notify('More questions added');
        helper.save_filter_state();
    };

    // On modern browsers that support the hashchange event, allow the
    // user to "undo" actions via the Back button.
    $(window).bind('hashchange', function() {
        console.log('hashchange: hande undo (from jQuery).');
        var current_url = decodeURIComponent(window.location.href);
        console.log('* current_url:', current_url);

        var last_plant_id_url = cookie('last_plant_id_url');
        if (last_plant_id_url === undefined) {
            last_plant_id_url = '';
        }
        console.log('* last_plant_id_url:', last_plant_id_url);

        // When going forward and applying values, etc., the current URL and
        // last plant ID URL are always the same. After pressing Back, they
        // are different.
        if (current_url !== last_plant_id_url) {
            // Now reload the current URL, which reloads everything on the
            // page and sets it up all again. This means a little more going
            // on that usually seen with an Undo command, but is pretty
            // quick and allows for robust yet uncomplicated Undo support.
            // TODO: enable again once everything is working.
            console.log('TODO: reload the page with the current URL');
            /*
            window.location.reload();
            */
        }
    });

    //

    require([
        'simplekey/results_overlay',
        'simplekey/results_photo_menu'
    ]);

    if (true) {
        require([
            'order!dojo_config',
            'order!/static/js/dojo/dojo.js',
            'order!/static/js/layers/nls/sk_en-us.js',
            'order!/static/js/layers/sk.js'
        ], function() {

            /* Glue: tell Dojo when the set of selected species
               changes. */

            App3.reopen({
                tell_dojo: function() {
                    var taxa = App3.filter_controller.taxa;
                    var t = _.filter(App3.taxadata, function(item) {
                        return _.indexOf(taxa, item.id) != -1;
                    });
                    t.sort(function(a, b) {
                        return a.scientific_name < b.scientific_name ? -1 : 1;
                    });
                    dojo.publish('/filters/query-result', [{species_list: t}]);
                }.observes('filter_controller.taxa')
            });

            require([
                'order!/static/gobotany/utils.js',
                'order!/static/gobotany/sk/glossary.js',
                'order!/static/gobotany/sk/photo.js',
                'order!/static/gobotany/sk/results.js',
                'order!/static/gobotany/sk/SpeciesSectionHelper.js',
                'order!/static/gobotany/sk/working_area.js',
                'order!/static/gobotany/sk/SearchSuggest.js'
            ], function() {
                require([
                    'order!activate_search_suggest',
                    'order!activate_image_gallery',
                    'sidebar',
                    'shadowbox',
                    'shadowbox_init'
                ], function() {
                    dojo.require('gobotany.sk.results');
                    dojo.addOnLoad(function() {
                        helper = gobotany.sk.results.ResultsHelper(args.pile_slug);
                    });
                });
            });
        });
    }
});<|MERGE_RESOLUTION|>--- conflicted
+++ resolved
@@ -10,13 +10,8 @@
     'simplekey/cookie',
     'simplekey/resources',
     'simplekey/ResultsPageState'
-<<<<<<< HEAD
 ], function(args, x, x, x, App3, _Filter, _FilterController,
-            animation, resources, ResultsPageState) {
-=======
-], function(args, x, x, App3, _Filter, _FilterController,
             animation, cookie, resources, ResultsPageState) {
->>>>>>> c604add0
 
     var pile_slug = args.pile_slug;
     var helper;  // legacy object; gets set way down at the bottom of this file
