
def get_version():
	"""Simple function to return a version number. Hardcoded for the 
	moment. """

<<<<<<< HEAD
	return "4.0"
=======
	return "4.1"
>>>>>>> bad14afa
<|MERGE_RESOLUTION|>--- conflicted
+++ resolved
@@ -3,8 +3,4 @@
 	"""Simple function to return a version number. Hardcoded for the 
 	moment. """
 
-<<<<<<< HEAD
-	return "4.0"
-=======
-	return "4.1"
->>>>>>> bad14afa
+	return "4.1"