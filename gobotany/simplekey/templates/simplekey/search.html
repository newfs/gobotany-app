{% extends "simplekey/_new_base.html" %}
{% load humanize %}
{% load search_highlight %}
{% load simplekey_extras %}

{% block title %}{{ query }}: Search{% endblock %}

{% block js_require %}
    require(['simplekey/search']);
{% endblock %}

{% block body_attributes %}
    id="search-results" class="app search-results"
{% endblock %}

{% block body_content %}
    {% include "simplekey/_header.html" %}

    <div class="content">
        <div class="container">
            <div id="main">
                <h2>
                    {% if paginator.count > 0 %}
                        {% if page.number > 1 %}
                            Page {{ page.number }} of 
                        {% endif %}
                        {{ paginator.count|intcomma }}
                    {% else %}
                        No
                    {% endif %}
                    result{% if paginator.count != 1 %}s{% endif %}
                    for
                    <strong>{{ query }}</strong>
                </h2>

                <ul id="search-results-list">    
                {% for result in page.object_list %}
                    <li>
                        {% search_highlight result.title with query as item_title excerpt 'False' %}
                        {% if result.model_name == 'taxon' %}
                            <a href="{{ url_base }}/species/{{ result.scientific_name|split:' '|at_index:'0'|lower }}/{{ result.scientific_name|split:' '|at_index:'1'|lower }}/"><img 
                                src="/static/images/icons/icon-leaf.png"
                                alt="" title="Species page">
                            {{ item_title|italicize_plant|safe }}</a>
                        {% endif %}
                        {% if result.model_name == 'family' %}
                            <a href="{{ url_base }}/families/{{ result.name|lower }}/"><img
                                src="/static/images/icons/icon-family.png"
                                alt="" title="Family page">
                                {{ item_title }}</a>
                        {% endif %}
                        {% if result.model_name == 'genus' %}
                            <a href="{{ url_base }}/genera/{{ result.name|lower }}/"><img
                                src="/static/images/icons/icon-genus.png"
                                alt="" title="Genus page">
                                {{ item_title|italicize_plant|safe }}
                            </a>
                        {% endif %}
                        {% if result.model_name == 'plainpage' %}
                            <a href="{{ url_base }}{{ result.object.url_path }}"><img
                                src="/static/images/icons/icon-help.png"
                                alt="" title="Help page">
                                {{ item_title }}</a>
                        {% endif %}
                        {% if result.model_name == 'glossarypage' %}
                            <a href="{{ url_base }}{{ result.object.url_path }}"><img
                                src="/static/images/icons/icon-glossary.png"
                                alt="" title="Glossary page">
                                {{ item_title }}</a>
                        {% endif %}
                        {% if result.model_name == 'groupslistpage' %}
                            <a href="{% url level1 'simple' %}"><img
                                src="/static/images/icons/icon-groups-list.png"
                                alt="" title="Simple Key plant groups page">
                                {{ item_title }}</a>
                        {% endif %}
                        {% if result.model_name == 'subgroupslistpage' %}
<<<<<<< HEAD
                            <a href="{% url level2 'simple' result.object.group.slug %}">
=======
                            <a href="{% url simplekey-pilegroup result.object.group.name %}">
>>>>>>> d1cc047e
                            <img src="/static/images/icons/icon-groups-list.png"
                                alt="" title="Simple Key plant subgroups page">
                                {{ item_title }}</a>
                        {% endif %}
                        {% if result.model_name == 'subgroupresultspage' %}
                            <a href="{% url level3 'simple' result.object.subgroup.pilegroup.slug result.object.subgroup.slug %}">
                            <img src="/static/images/icons/icon-grid.png"
                                alt=""
                                title="Simple Key plant group results page">
                                {{ item_title }}</a>
                        {% endif %}
                        <p>
                        {% search_highlight result.text with query as result_excerpt ignore_between '\n--\n' %}{{ result_excerpt }}
                        </p>
                    </li>
                {% endfor %}
                </ul>

                {% if page.object_list|length == 0 %}
                    <p>Please adjust your search and try again.</p>
                {% else %}
                    <div class="search-navigation">
                        <ul>
                        {% if page.has_previous %}
                            <li><a href="?q={{ query }}&amp;page={{ page.previous_page_number }}">Previous</a></li>
                        {% endif %}

                        {# Set a maximum number of pages to display. #}
                        {% for page_num in paginator.page_range|slice:':20' %}
                            {% if page_num == page.number %}
                                <li>{{ page_num }}</li>
                            {% else %}
                            <li><a href="?q={{ query }}&amp;page={{ page_num }}">{{ page_num }}</a></li>
                            {% endif %}
                        {% endfor %}
                        {# Display ellipsis if omitting some pages. #}
                        {% if paginator.page_range|length > 20 %}
                            <li>...</li>
                        {% endif %}

                        {% if page.has_next %}
                            <li><a href="?q={{ query }}&amp;page={{ page.next_page_number }}">Next</a></li>
                        {% endif %}
                        </ul>
                    </div>
                {% endif %}
            </div>

            <div id="sidebar">
                {% include "simplekey/_sidebar_items.html" %}
            </div>
            <div class="clearit"></div>
        </div>
    </div>
{% endblock %}<|MERGE_RESOLUTION|>--- conflicted
+++ resolved
@@ -75,11 +75,7 @@
                                 {{ item_title }}</a>
                         {% endif %}
                         {% if result.model_name == 'subgroupslistpage' %}
-<<<<<<< HEAD
-                            <a href="{% url level2 'simple' result.object.group.slug %}">
-=======
-                            <a href="{% url simplekey-pilegroup result.object.group.name %}">
->>>>>>> d1cc047e
+                            <a href="{% url level2 'simple' result.object.group.name %}">
                             <img src="/static/images/icons/icon-groups-list.png"
                                 alt="" title="Simple Key plant subgroups page">
                                 {{ item_title }}</a>
