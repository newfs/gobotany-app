--- conflicted
+++ resolved
@@ -641,17 +641,10 @@
 
 
 class TaxonManager(models.Manager):
-<<<<<<< HEAD
-    """Allow import by natural keys for partner sites"""
     def get_by_natural_key(self, scientific_name):
         return self.get(scientific_name=scientific_name)
 
-=======
-    def get_by_natural_key(self, scientific_name):
-        return self.get(scientific_name=scientific_name)
-
-
->>>>>>> ece723df
+
 class Taxon(models.Model):
     """Despite its general name this currently represents a single species."""
     objects = TaxonManager()
@@ -805,14 +798,9 @@
     taxon = models.ForeignKey(Taxon)
     character_value = models.ForeignKey(CharacterValue,
                                         related_name='taxon_character_values')
-<<<<<<< HEAD
-    lit_source = models.CharField(max_length=250,
-                                  null=True, blank=True)
-=======
     literary_source = models.ForeignKey(SourceCitation,
                                         related_name='taxon_character_values',
                                         null=True)
->>>>>>> ece723df
 
     class Meta:
         unique_together = ('taxon', 'character_value')
