
def get_version():
	"""Simple function to return a version number. Hardcoded for the 
	moment. """

<<<<<<< HEAD
	return "3.4"
=======
	return "3.5"
>>>>>>> e6e042b3
<|MERGE_RESOLUTION|>--- conflicted
+++ resolved
@@ -3,8 +3,4 @@
 	"""Simple function to return a version number. Hardcoded for the 
 	moment. """
 
-<<<<<<< HEAD
-	return "3.4"
-=======
-	return "3.5"
->>>>>>> e6e042b3
+	return "3.5"