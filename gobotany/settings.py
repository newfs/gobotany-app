--- conflicted
+++ resolved
@@ -228,11 +228,7 @@
 # developer runs us locally with that environment variable set.
 
 if 'MEMCACHIER_SERVERS' in os.environ:
-<<<<<<< HEAD
-    os.environ['MEMCACHE_SERVERS'] = os.environ.get('MEMCACHIER_SERVERS', '')
-=======
     os.environ['MEMCACHE_SERVERS'] = os.environ.get('MEMCACHIER_SERVERS', '').replace(',', ';')
->>>>>>> a1694499
     os.environ['MEMCACHE_USERNAME'] = os.environ.get('MEMCACHIER_USERNAME', '')
     os.environ['MEMCACHE_PASSWORD'] = os.environ.get('MEMCACHIER_PASSWORD', '')
 
